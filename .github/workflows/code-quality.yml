<<<<<<< HEAD
name: Code Quality

# IMPORTANT: Quality checks are temporarily set to continue-on-error
# to unblock CI pipeline. See QUALITY_CHECKS_TODO.md for details
# and re-enabling instructions. Issue: #113

on:
  pull_request:
    branches: [ main, develop ]

jobs:
  sonarqube:
    name: SonarQube Analysis
    runs-on: ubuntu-latest
    continue-on-error: true  # Temporarily disable blocking while we fix quality issues
    
    steps:
    - name: Checkout code
      uses: actions/checkout@v4
      with:
        fetch-depth: 0  # Shallow clones should be disabled for better analysis

    - name: Set up Python
      uses: actions/setup-python@v5
      with:
        python-version: '3.10'

    - name: Install dependencies
      run: |
        pip install coverage pytest pytest-cov

    - name: Run tests with coverage
      run: |
        pytest --cov=jimbot --cov-report=xml --cov-report=term

    - name: SonarQube Scan
      uses: SonarSource/sonarqube-scan-action@master
      env:
        GITHUB_TOKEN: ${{ secrets.GITHUB_TOKEN }}
        SONAR_TOKEN: ${{ secrets.SONAR_TOKEN }}
        SONAR_HOST_URL: ${{ secrets.SONAR_HOST_URL }}

  codeclimate:
    name: CodeClimate Analysis
    runs-on: ubuntu-latest
    continue-on-error: true  # Temporarily disable blocking while we fix quality issues
    
    steps:
    - name: Checkout code
      uses: actions/checkout@v4

    - name: Run CodeClimate
      uses: paambaati/codeclimate-action@v5.0.0
      env:
        CC_TEST_REPORTER_ID: ${{ secrets.CC_TEST_REPORTER_ID }}
      with:
        coverageCommand: pytest --cov=jimbot --cov-report=xml
        debug: true

  codeql:
    name: CodeQL Analysis
    runs-on: ubuntu-latest
    continue-on-error: true  # Temporarily disable blocking while we fix quality issues
    permissions:
      actions: read
      contents: read
      security-events: write
    
    strategy:
      fail-fast: false
      matrix:
        language: [ 'python', 'cpp' ]
    
    steps:
    - name: Checkout repository
      uses: actions/checkout@v4

    - name: Initialize CodeQL
      uses: github/codeql-action/init@v3
      with:
        languages: ${{ matrix.language }}

    - name: Autobuild
      uses: github/codeql-action/autobuild@v3

    - name: Perform CodeQL Analysis
      uses: github/codeql-action/analyze@v3
=======
name: Code Quality

on:
  pull_request:
    branches: [main, develop]

jobs:
  sonarqube:
    name: SonarQube Analysis
    runs-on: ubuntu-latest

    steps:
      - name: Checkout code
        uses: actions/checkout@v4
        with:
          fetch-depth: 0 # Shallow clones should be disabled for better analysis

      - name: Set up Python
        uses: actions/setup-python@v5
        with:
          python-version: '3.10'

      - name: Install dependencies
        run: |
          pip install coverage pytest pytest-cov

      - name: Run tests with coverage
        run: |
          pytest --cov=jimbot --cov-report=xml --cov-report=term

      - name: SonarQube Scan
        uses: SonarSource/sonarqube-scan-action@master
        env:
          GITHUB_TOKEN: ${{ secrets.GITHUB_TOKEN }}
          SONAR_TOKEN: ${{ secrets.SONAR_TOKEN }}
          SONAR_HOST_URL: ${{ secrets.SONAR_HOST_URL }}

  codeclimate:
    name: CodeClimate Analysis
    runs-on: ubuntu-latest

    steps:
      - name: Checkout code
        uses: actions/checkout@v4

      - name: Run CodeClimate
        uses: paambaati/codeclimate-action@v9.0.0
        env:
          CC_TEST_REPORTER_ID: ${{ secrets.CC_TEST_REPORTER_ID }}
        with:
          coverageCommand: pytest --cov=jimbot --cov-report=xml
          debug: true

  codeql:
    name: CodeQL Analysis
    runs-on: ubuntu-latest
    permissions:
      actions: read
      contents: read
      security-events: write

    strategy:
      fail-fast: false
      matrix:
        language: ['python', 'cpp']

    steps:
      - name: Checkout repository
        uses: actions/checkout@v4

      - name: Initialize CodeQL
        uses: github/codeql-action/init@v3
        with:
          languages: ${{ matrix.language }}

      - name: Autobuild
        uses: github/codeql-action/autobuild@v3

      - name: Perform CodeQL Analysis
        uses: github/codeql-action/analyze@v3
>>>>>>> 6dba011b
<|MERGE_RESOLUTION|>--- conflicted
+++ resolved
@@ -1,170 +1,87 @@
-<<<<<<< HEAD
-name: Code Quality
-
-# IMPORTANT: Quality checks are temporarily set to continue-on-error
-# to unblock CI pipeline. See QUALITY_CHECKS_TODO.md for details
-# and re-enabling instructions. Issue: #113
-
-on:
-  pull_request:
-    branches: [ main, develop ]
-
-jobs:
-  sonarqube:
-    name: SonarQube Analysis
-    runs-on: ubuntu-latest
-    continue-on-error: true  # Temporarily disable blocking while we fix quality issues
-    
-    steps:
-    - name: Checkout code
-      uses: actions/checkout@v4
-      with:
-        fetch-depth: 0  # Shallow clones should be disabled for better analysis
-
-    - name: Set up Python
-      uses: actions/setup-python@v5
-      with:
-        python-version: '3.10'
-
-    - name: Install dependencies
-      run: |
-        pip install coverage pytest pytest-cov
-
-    - name: Run tests with coverage
-      run: |
-        pytest --cov=jimbot --cov-report=xml --cov-report=term
-
-    - name: SonarQube Scan
-      uses: SonarSource/sonarqube-scan-action@master
-      env:
-        GITHUB_TOKEN: ${{ secrets.GITHUB_TOKEN }}
-        SONAR_TOKEN: ${{ secrets.SONAR_TOKEN }}
-        SONAR_HOST_URL: ${{ secrets.SONAR_HOST_URL }}
-
-  codeclimate:
-    name: CodeClimate Analysis
-    runs-on: ubuntu-latest
-    continue-on-error: true  # Temporarily disable blocking while we fix quality issues
-    
-    steps:
-    - name: Checkout code
-      uses: actions/checkout@v4
-
-    - name: Run CodeClimate
-      uses: paambaati/codeclimate-action@v5.0.0
-      env:
-        CC_TEST_REPORTER_ID: ${{ secrets.CC_TEST_REPORTER_ID }}
-      with:
-        coverageCommand: pytest --cov=jimbot --cov-report=xml
-        debug: true
-
-  codeql:
-    name: CodeQL Analysis
-    runs-on: ubuntu-latest
-    continue-on-error: true  # Temporarily disable blocking while we fix quality issues
-    permissions:
-      actions: read
-      contents: read
-      security-events: write
-    
-    strategy:
-      fail-fast: false
-      matrix:
-        language: [ 'python', 'cpp' ]
-    
-    steps:
-    - name: Checkout repository
-      uses: actions/checkout@v4
-
-    - name: Initialize CodeQL
-      uses: github/codeql-action/init@v3
-      with:
-        languages: ${{ matrix.language }}
-
-    - name: Autobuild
-      uses: github/codeql-action/autobuild@v3
-
-    - name: Perform CodeQL Analysis
-      uses: github/codeql-action/analyze@v3
-=======
-name: Code Quality
-
-on:
-  pull_request:
-    branches: [main, develop]
-
-jobs:
-  sonarqube:
-    name: SonarQube Analysis
-    runs-on: ubuntu-latest
-
-    steps:
-      - name: Checkout code
-        uses: actions/checkout@v4
-        with:
-          fetch-depth: 0 # Shallow clones should be disabled for better analysis
-
-      - name: Set up Python
-        uses: actions/setup-python@v5
-        with:
-          python-version: '3.10'
-
-      - name: Install dependencies
-        run: |
-          pip install coverage pytest pytest-cov
-
-      - name: Run tests with coverage
-        run: |
-          pytest --cov=jimbot --cov-report=xml --cov-report=term
-
-      - name: SonarQube Scan
-        uses: SonarSource/sonarqube-scan-action@master
-        env:
-          GITHUB_TOKEN: ${{ secrets.GITHUB_TOKEN }}
-          SONAR_TOKEN: ${{ secrets.SONAR_TOKEN }}
-          SONAR_HOST_URL: ${{ secrets.SONAR_HOST_URL }}
-
-  codeclimate:
-    name: CodeClimate Analysis
-    runs-on: ubuntu-latest
-
-    steps:
-      - name: Checkout code
-        uses: actions/checkout@v4
-
-      - name: Run CodeClimate
-        uses: paambaati/codeclimate-action@v9.0.0
-        env:
-          CC_TEST_REPORTER_ID: ${{ secrets.CC_TEST_REPORTER_ID }}
-        with:
-          coverageCommand: pytest --cov=jimbot --cov-report=xml
-          debug: true
-
-  codeql:
-    name: CodeQL Analysis
-    runs-on: ubuntu-latest
-    permissions:
-      actions: read
-      contents: read
-      security-events: write
-
-    strategy:
-      fail-fast: false
-      matrix:
-        language: ['python', 'cpp']
-
-    steps:
-      - name: Checkout repository
-        uses: actions/checkout@v4
-
-      - name: Initialize CodeQL
-        uses: github/codeql-action/init@v3
-        with:
-          languages: ${{ matrix.language }}
-
-      - name: Autobuild
-        uses: github/codeql-action/autobuild@v3
-
-      - name: Perform CodeQL Analysis
-        uses: github/codeql-action/analyze@v3
->>>>>>> 6dba011b
+name: Code Quality
+
+# IMPORTANT: Quality checks are temporarily set to continue-on-error
+# to unblock CI pipeline. See QUALITY_CHECKS_TODO.md for details
+# and re-enabling instructions. Issue: #113
+
+on:
+  pull_request:
+    branches: [ main, develop ]
+
+jobs:
+  sonarqube:
+    name: SonarQube Analysis
+    runs-on: ubuntu-latest
+    continue-on-error: true  # Temporarily disable blocking while we fix quality issues
+    
+    steps:
+    - name: Checkout code
+      uses: actions/checkout@v4
+      with:
+        fetch-depth: 0  # Shallow clones should be disabled for better analysis
+
+    - name: Set up Python
+      uses: actions/setup-python@v5
+      with:
+        python-version: '3.10'
+
+    - name: Install dependencies
+      run: |
+        pip install coverage pytest pytest-cov
+
+    - name: Run tests with coverage
+      run: |
+        pytest --cov=jimbot --cov-report=xml --cov-report=term
+
+    - name: SonarQube Scan
+      uses: SonarSource/sonarqube-scan-action@master
+      env:
+        GITHUB_TOKEN: ${{ secrets.GITHUB_TOKEN }}
+        SONAR_TOKEN: ${{ secrets.SONAR_TOKEN }}
+        SONAR_HOST_URL: ${{ secrets.SONAR_HOST_URL }}
+
+  codeclimate:
+    name: CodeClimate Analysis
+    runs-on: ubuntu-latest
+    continue-on-error: true  # Temporarily disable blocking while we fix quality issues
+    
+    steps:
+    - name: Checkout code
+      uses: actions/checkout@v4
+
+    - name: Run CodeClimate
+      uses: paambaati/codeclimate-action@v9.0.0
+      env:
+        CC_TEST_REPORTER_ID: ${{ secrets.CC_TEST_REPORTER_ID }}
+      with:
+        coverageCommand: pytest --cov=jimbot --cov-report=xml
+        debug: true
+
+  codeql:
+    name: CodeQL Analysis
+    runs-on: ubuntu-latest
+    continue-on-error: true  # Temporarily disable blocking while we fix quality issues
+    permissions:
+      actions: read
+      contents: read
+      security-events: write
+    
+    strategy:
+      fail-fast: false
+      matrix:
+        language: [ 'python', 'cpp' ]
+    
+    steps:
+    - name: Checkout repository
+      uses: actions/checkout@v4
+
+    - name: Initialize CodeQL
+      uses: github/codeql-action/init@v3
+      with:
+        languages: ${{ matrix.language }}
+
+    - name: Autobuild
+      uses: github/codeql-action/autobuild@v3
+
+    - name: Perform CodeQL Analysis
+      uses: github/codeql-action/analyze@v3
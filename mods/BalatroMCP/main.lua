-- BalatroMCP: Headless Balatro Mod for AI Integration
-- Main entry point for the mod

local BalatroMCP = {
    version = "0.1.0",
    enabled = true,
    headless = true,
    debug = true,

    -- Component references
    components = {},

    -- Configuration
    config = {
        event_bus_url = "http://localhost:8080/api/v1/events",
        batch_window_ms = 100,
        heartbeat_interval_ms = 5000,
        max_retries = 3,
        retry_delay_ms = 1000,
    },
}

-- Global reference for other modules
_G.BalatroMCP = BalatroMCP

-- Initialize mod components
function BalatroMCP:init()
    if self.debug then
        print("[BalatroMCP] Initializing version " .. self.version)
    end

    -- Load components
    self.components.config = require("mods.BalatroMCP.config")
    self.components.logger = require("mods.BalatroMCP.logger")
    self.components.headless = require("mods.BalatroMCP.headless_override")
    self.components.extractor = require("mods.BalatroMCP.game_state_extractor")
    self.components.event_bus = require("mods.BalatroMCP.event_bus_client")
    self.components.aggregator = require("mods.BalatroMCP.event_aggregator")
    self.components.executor = require("mods.BalatroMCP.action_executor")
    self.components.scoring = require("mods.BalatroMCP.modules.scoring")

    -- Override configuration from file if exists
    local user_config = self.components.config:load()
    if user_config then
        for k, v in pairs(user_config) do
            self.config[k] = v
        end
    end

    -- Initialize components
    self.components.logger:init(self.debug)
    self.components.event_bus:init(self.config)
    self.components.aggregator:init(self.config.batch_window_ms)
    self.components.executor:init()
<<<<<<< HEAD
    self.components.scoring:init()
=======
>>>>>>> 9db9116a

    -- Connect aggregator to event bus after both are initialized
    self.components.aggregator.event_bus = self.components.event_bus

    -- Enable headless mode based on config
    self.headless = self.config.headless or false
    if self.headless then
        self.components.headless:enable()
        self.components.logger:info("Headless mode enabled")
    else
        self.components.logger:info("Headless mode disabled - graphics enabled")
    end

    -- Start heartbeat
    self:start_heartbeat()

    self.components.logger:info("BalatroMCP initialized successfully")
end

-- Start periodic heartbeat and state tracking
function BalatroMCP:start_heartbeat()
    self.last_heartbeat = 0
    self.last_state_check = 0
    self.previous_state = nil
    self.state_check_interval = 500 -- Check state every 500ms
end

-- Update function called from love.update
function BalatroMCP:update(dt)
    -- Try to install hooks if not yet installed
    if not self.hooks_installed then
        self:try_install_hooks()
    end

    -- Send heartbeat periodically
    local current_time = love.timer.getTime() * 1000 -- Convert to ms
    if current_time - self.last_heartbeat > self.config.heartbeat_interval_ms then
        self.components.aggregator:add_event({
            type = "HEARTBEAT",
            source = "BalatroMCP",
            payload = {
                version = self.version,
                uptime = current_time,
                headless = self.headless,
                game_state = G.STATE and tostring(G.STATE) or "unknown",
            },
        })

        -- Force send game state with heartbeat for debugging
        local state = self.components.extractor:get_current_state()
        if state then
            self.components.aggregator:add_event({
                type = "GAME_STATE",
                source = "BalatroMCP",
                payload = state,
                debug = true,
            })
        end
        self.last_heartbeat = current_time
    end

    -- Process event queue
    self.components.aggregator:update(dt)

    -- Update event bus client (for retry coroutines)
    if self.components.event_bus then
        self.components.event_bus:update(dt)
    end

    -- Process pending actions
    if self.components.executor then
        self.components.executor:update(dt)
    end

    -- Check for commands periodically
    self:check_for_commands(dt)

    -- Check for state changes periodically
    self:check_state_changes(current_time)
end

-- Check for game state changes
function BalatroMCP:check_state_changes(current_time)
    -- Only check every state_check_interval ms
    if current_time - self.last_state_check < self.state_check_interval then
        return
    end

    self.last_state_check = current_time

    -- Get current state
    local current_state = self.components.extractor:get_current_state()
    if not current_state then
        self.components.logger:warn("Failed to extract game state")
        return
    end

    -- Debug: Log that we got a state
    self.components.logger:debug("Extracted game state", { in_game = current_state.in_game })

    -- If we have a previous state, compare them
    if self.previous_state then
        local changes = self:detect_state_changes(self.previous_state, current_state)

        -- Send events for any detected changes
        if #changes > 0 then
            for _, change in ipairs(changes) do
                self.components.aggregator:add_event(change)
            end

            -- Also send a comprehensive state update
            self.components.aggregator:add_event({
                type = "GAME_STATE",
                source = "BalatroMCP",
                payload = current_state,
                changes = changes,
            })
        end
    else
        -- First time - send initial state
        self.components.aggregator:add_event({
            type = "GAME_STATE",
            source = "BalatroMCP",
            payload = current_state,
            changes = {},
            initial = true,
        })
    end

    -- Store current state for next comparison
    self.previous_state = current_state
end

-- Detect changes between two game states
function BalatroMCP:detect_state_changes(old_state, new_state)
    local changes = {}

    -- Check for money changes
    if old_state.money ~= new_state.money then
        table.insert(changes, {
            type = "MONEY_CHANGED",
            source = "BalatroMCP",
            payload = {
                old_value = old_state.money,
                new_value = new_state.money,
                difference = new_state.money - old_state.money,
            },
        })
    end

    -- Check for chip/mult changes (indicates scoring)
    if old_state.chips ~= new_state.chips or old_state.mult ~= new_state.mult then
        -- Update scoring tracker with the new score
        if self.components.scoring then
            self.components.scoring:update_score(new_state.chips)
        end

        table.insert(changes, {
            type = "SCORE_CHANGED",
            source = "BalatroMCP",
            payload = {
                old_chips = old_state.chips,
                new_chips = new_state.chips,
                old_mult = old_state.mult,
                new_mult = new_state.mult,
            },
        })
    end

    -- Check for hand changes
    if old_state.hands_remaining ~= new_state.hands_remaining then
        table.insert(changes, {
            type = "HAND_PLAYED",
            source = "BalatroMCP",
            payload = {
                hands_remaining = new_state.hands_remaining,
                hand_number = new_state.hand_number,
            },
        })
    end

    -- Check for discard changes
    if old_state.discards_remaining ~= new_state.discards_remaining then
        table.insert(changes, {
            type = "CARDS_DISCARDED",
            source = "BalatroMCP",
            payload = {
                discards_remaining = new_state.discards_remaining,
            },
        })
    end

    -- Check for joker changes
    local old_joker_count = old_state.jokers and #old_state.jokers or 0
    local new_joker_count = new_state.jokers and #new_state.jokers or 0

    if old_joker_count ~= new_joker_count then
        table.insert(changes, {
            type = "JOKERS_CHANGED",
            source = "BalatroMCP",
            payload = {
                old_count = old_joker_count,
                new_count = new_joker_count,
                jokers = new_state.jokers,
            },
        })
    end

    -- Check for ante/round changes
    if old_state.ante ~= new_state.ante or old_state.round ~= new_state.round then
        table.insert(changes, {
            type = "ROUND_CHANGED",
            source = "BalatroMCP",
            payload = {
                ante = new_state.ante,
                round = new_state.round,
            },
        })
    end

    -- Check for game state changes
    if old_state.game_state ~= new_state.game_state then
        table.insert(changes, {
            type = "PHASE_CHANGED",
            source = "BalatroMCP",
            payload = {
                old_phase = old_state.game_state,
                new_phase = new_state.game_state,
            },
        })
    end

    return changes
end

-- Try to install game hooks
function BalatroMCP:try_install_hooks()
    -- Check if the functions we want to hook exist
    if not G or not G.FUNCS then
        return
    end

    local hooks_to_install = {
        {
            name = "play_cards_from_highlighted",
            exists = G.FUNCS.play_cards_from_highlighted ~= nil,
        },
        { name = "buy_from_shop", exists = G.FUNCS.buy_from_shop ~= nil },
        { name = "end_round", exists = G.FUNCS.end_round ~= nil },
        { name = "calculate_joker", exists = Card and Card.calculate_joker ~= nil },
        { name = "scoring", exists = G.GAME ~= nil },
    }

    -- Log what we find
    local all_exist = true
    for _, hook in ipairs(hooks_to_install) do
        if not hook.exists then
            all_exist = false
        end
    end

    -- If all hooks exist, install them
    if all_exist then
        self:hook_game_events()
        self.hooks_installed = true
        self.components.logger:info("All game hooks installed successfully")
    else
        -- Log which hooks are missing (only once every 5 seconds to avoid spam)
        self.hook_check_timer = (self.hook_check_timer or 0) + 1
        if self.hook_check_timer > 300 then -- Roughly 5 seconds at 60 FPS
            self.hook_check_timer = 0
            local missing = {}
            for _, hook in ipairs(hooks_to_install) do
                if not hook.exists then
                    table.insert(missing, hook.name)
                end
            end
            self.components.logger:debug(
                "Waiting for game functions",
                { missing = table.concat(missing, ", ") }
            )
        end
    end
end

-- Parse and execute a command string
function BalatroMCP:execute_command_string(command_str)
    if not command_str or command_str == "" then
        return
    end

    self.components.logger:info("Parsing command", { command = command_str })

    -- Parse command format: "command_type" or "command_type:param1,param2"
    local command_type, params_str = command_str:match("^([^:]+):?(.*)$")

    if not command_type then
        self.components.logger:warn("Invalid command format", { command = command_str })
        return
    end

    -- Parse parameters
    local params = {}
    if params_str and params_str ~= "" then
        -- Handle different parameter formats
        if command_type == "select_card" then
            -- For select_card, parameter is card_index (1-based)
            local position = tonumber(params_str)
            if position then
                params.card_index = position + 1 -- Convert 0-based to 1-based
            end
        else
            -- For other commands, split by comma
            for param in params_str:gmatch("[^,]+") do
                table.insert(params, param)
            end
        end
    end

    -- Execute the action
    if self.components.executor then
        self.components.logger:info("Executing command", { type = command_type, params = params })
        self.components.executor:execute_action(command_type, params)
    else
        self.components.logger:error("Action executor not available")
    end
end

-- Check for commands from the event bus
function BalatroMCP:check_for_commands(dt)
    self.command_check_timer = (self.command_check_timer or 0) + dt

    -- Check every 0.5 seconds
    if self.command_check_timer < 0.5 then
        return
    end

    self.command_check_timer = 0

    -- Poll for commands from the server
    local success, https = pcall(require, "https")
    if success and https then
        local url = "http://localhost:8080/api/v1/commands/poll"
        local options = {
            method = "GET",
            headers = { ["Content-Type"] = "text/plain" },
            timeout = 1000, -- 1 second timeout
        }

        -- Make synchronous request
        local status, body = https.request(url, options)

        if status == 200 and body and body ~= "" then
            -- Parse simple text commands (one per line)
            local commands = {}
            for line in body:gmatch("[^\r\n]+") do
                table.insert(commands, line)
            end

            -- Execute each command
            for _, command_str in ipairs(commands) do
                self:execute_command_string(command_str)
            end
        elseif status and status ~= 200 then
            self.components.logger:debug("Command poll returned status", { status = status })
        end
    else
        self.components.logger:debug("HTTPS module not available for command polling")
    end

    -- Enable auto-play by default
    if not self.auto_play_set and self.components.executor then
        self.components.executor:set_auto_play(true)
        self.auto_play_set = true
    end
end

-- Hook into game state changes
function BalatroMCP:hook_game_events()
    self.components.logger:info("Installing game hooks...")

    -- Hook into card play
    if G.FUNCS.play_cards_from_highlighted then
        local original_play_cards = G.FUNCS.play_cards_from_highlighted
        G.FUNCS.play_cards_from_highlighted = function(e)
            self.components.logger:debug("play_cards_from_highlighted called")

<<<<<<< HEAD
            -- Start scoring tracker
            self.components.scoring:start_hand_evaluation()

=======
>>>>>>> 9db9116a
            -- Mark that we're in a scoring sequence
            self.in_scoring_sequence = true

            if original_play_cards then
                original_play_cards(e)
            end

<<<<<<< HEAD
            -- Complete scoring tracking
            self.components.scoring:complete_hand_evaluation()

=======
>>>>>>> 9db9116a
            -- Scoring sequence complete, flush aggregator
            self.in_scoring_sequence = false
            self.components.aggregator:flush()

            -- Extract and send game state
            local game_state = self.components.extractor:get_current_state()
            self.components.aggregator:add_event({
                type = "GAME_STATE",
                source = "BalatroMCP",
                payload = game_state,
            })
        end
        self.components.logger:info("Hooked play_cards_from_highlighted")
    else
        self.components.logger:error("Could not find play_cards_from_highlighted")
    end

    -- Hook into shop purchases
    if G.FUNCS.buy_from_shop then
        local original_buy = G.FUNCS.buy_from_shop
        G.FUNCS.buy_from_shop = function(e)
            self.components.logger:debug("buy_from_shop called")
            if original_buy then
                original_buy(e)
            end

            -- Extract and send updated state
            local game_state = self.components.extractor:get_current_state()
            self.components.aggregator:add_event({
                type = "GAME_STATE",
                source = "BalatroMCP",
                payload = game_state,
            })
        end
        self.components.logger:info("Hooked buy_from_shop")
    else
        self.components.logger:error("Could not find buy_from_shop")
    end

    -- Hook into round completion
    if G.FUNCS.end_round then
        local original_end_round = G.FUNCS.end_round
        G.FUNCS.end_round = function(e)
            self.components.logger:debug("end_round called")
            if original_end_round then
                original_end_round(e)
            end

            -- Send round complete event
            self.components.aggregator:add_event({
                type = "ROUND_COMPLETE",
                source = "BalatroMCP",
                payload = {
                    ante = G.GAME.round_resets.ante,
                    round = G.GAME.round,
                    score = G.GAME.chips,
                    money = G.GAME.dollars,
                },
            })
        end
        self.components.logger:info("Hooked end_round")
    else
        self.components.logger:error("Could not find end_round")
    end

    -- Hook into joker calculations for cascade tracking
    if Card and Card.calculate_joker then
        local original_calculate_joker = Card.calculate_joker
        Card.calculate_joker = function(card, context)
<<<<<<< HEAD
            local result = nil

            -- Call original function first to get the result
            if original_calculate_joker then
                result = original_calculate_joker(card, context)
            end

            -- Track joker trigger if we're in a scoring sequence and got a result
            if BalatroMCP.in_scoring_sequence and result then
                -- Calculate score contribution if available
                local score_contribution = 0
                if result.mult then
                    score_contribution = result.mult
                elseif result.chips then
                    score_contribution = result.chips
                end

                -- Track the joker trigger
                BalatroMCP.components.scoring:track_joker_trigger({
                    name = card.ability and card.ability.name or "unknown",
                    id = card.unique_val or "unknown",
                    position = card.area and card.area.cards and card:get_index() or 0,
                }, score_contribution)

                -- Also send the event through aggregator for backward compatibility
=======
            -- Only track during scoring sequences
            if BalatroMCP.in_scoring_sequence then
>>>>>>> 9db9116a
                BalatroMCP.components.aggregator:add_event({
                    type = "JOKER_TRIGGER",
                    source = "BalatroMCP",
                    priority = "low", -- Low priority to batch these
                    payload = {
                        joker_name = card.ability and card.ability.name or "unknown",
                        context_type = context and context.joker_main or "unknown",
                        timestamp = love.timer.getTime() * 1000,
                    },
                })
            end

<<<<<<< HEAD
            return result
=======
            -- Call original function
            if original_calculate_joker then
                return original_calculate_joker(card, context)
            end
>>>>>>> 9db9116a
        end
        self.components.logger:info("Hooked Card.calculate_joker")
    else
        self.components.logger:debug("Card.calculate_joker not found yet")
    end
end

-- Defer initialization until game is ready
local function initialize_when_ready()
    if not BalatroMCP.initialized then
        -- Check if game is ready (G exists)
        if G then
            BalatroMCP:init()
            BalatroMCP.initialized = true
            print("[BalatroMCP] Initialized successfully")
        else
            -- Try again next frame
            love.timer.sleep(0.1)
            initialize_when_ready()
        end
    end
end

-- Hook into Love2D's update to initialize when ready
local original_update = love.update
love.update = function(dt)
    if original_update then
        original_update(dt)
    end

    -- Initialize once when game is ready
    if not BalatroMCP.initialized and G then
        initialize_when_ready()
    end

    -- Run our update if initialized
    if BalatroMCP.initialized and BalatroMCP.update then
        BalatroMCP:update(dt)
    end
end

-- Don't return anything for SMODS compatibility<|MERGE_RESOLUTION|>--- conflicted
+++ resolved
@@ -52,10 +52,7 @@
     self.components.event_bus:init(self.config)
     self.components.aggregator:init(self.config.batch_window_ms)
     self.components.executor:init()
-<<<<<<< HEAD
     self.components.scoring:init()
-=======
->>>>>>> 9db9116a
 
     -- Connect aggregator to event bus after both are initialized
     self.components.aggregator.event_bus = self.components.event_bus
@@ -443,12 +440,9 @@
         G.FUNCS.play_cards_from_highlighted = function(e)
             self.components.logger:debug("play_cards_from_highlighted called")
 
-<<<<<<< HEAD
             -- Start scoring tracker
             self.components.scoring:start_hand_evaluation()
 
-=======
->>>>>>> 9db9116a
             -- Mark that we're in a scoring sequence
             self.in_scoring_sequence = true
 
@@ -456,12 +450,8 @@
                 original_play_cards(e)
             end
 
-<<<<<<< HEAD
             -- Complete scoring tracking
             self.components.scoring:complete_hand_evaluation()
-
-=======
->>>>>>> 9db9116a
             -- Scoring sequence complete, flush aggregator
             self.in_scoring_sequence = false
             self.components.aggregator:flush()
@@ -531,7 +521,6 @@
     if Card and Card.calculate_joker then
         local original_calculate_joker = Card.calculate_joker
         Card.calculate_joker = function(card, context)
-<<<<<<< HEAD
             local result = nil
 
             -- Call original function first to get the result
@@ -557,10 +546,6 @@
                 }, score_contribution)
 
                 -- Also send the event through aggregator for backward compatibility
-=======
-            -- Only track during scoring sequences
-            if BalatroMCP.in_scoring_sequence then
->>>>>>> 9db9116a
                 BalatroMCP.components.aggregator:add_event({
                     type = "JOKER_TRIGGER",
                     source = "BalatroMCP",
@@ -573,14 +558,7 @@
                 })
             end
 
-<<<<<<< HEAD
             return result
-=======
-            -- Call original function
-            if original_calculate_joker then
-                return original_calculate_joker(card, context)
-            end
->>>>>>> 9db9116a
         end
         self.components.logger:info("Hooked Card.calculate_joker")
     else

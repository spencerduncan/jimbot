--- conflicted
+++ resolved
@@ -24,12 +24,8 @@
 
         assert_eq!(
             deck1, deck2,
-<<<<<<< HEAD
-            "Deck shuffles should be identical for ante {ante}"
-=======
             "Deck shuffles should be identical for ante {}",
             ante
->>>>>>> 0db96ff8
         );
     }
 }
@@ -47,11 +43,7 @@
             let shop_seed = rng.get_shop_rng(ante, reroll);
             let selected_item = rng.pseudorandom_element(&shop_items, shop_seed);
 
-<<<<<<< HEAD
-            let key = format!("ante_{ante}_reroll_{reroll}");
-=======
             let key = format!("ante_{}_reroll_{}", ante, reroll);
->>>>>>> 0db96ff8
             shop_history.insert(key, selected_item.unwrap().to_string());
         }
     }
@@ -72,11 +64,7 @@
             let shop_seed = rng2.get_shop_rng(ante, reroll);
             let selected_item = rng2.pseudorandom_element(&shop_items, shop_seed);
 
-<<<<<<< HEAD
-            let key = format!("ante_{ante}_reroll_{reroll}");
-=======
             let key = format!("ante_{}_reroll_{}", ante, reroll);
->>>>>>> 0db96ff8
             shop_history2.insert(key, selected_item.unwrap().to_string());
         }
     }
@@ -148,17 +136,10 @@
     for ante in 1..=8 {
         for card_index in 0..52 {
             let enhancement_seed =
-<<<<<<< HEAD
-                rng.get_card_rng("enhancement", ante, Some(&format!("card_{card_index}")));
-            let enhancement = rng.pseudorandom_element(&enhancements, enhancement_seed);
-
-            let key = format!("ante_{ante}_card_{card_index}");
-=======
                 rng.get_card_rng("enhancement", ante, Some(&format!("card_{}", card_index)));
             let enhancement = rng.pseudorandom_element(&enhancements, enhancement_seed);
 
             let key = format!("ante_{}_card_{}", ante, card_index);
->>>>>>> 0db96ff8
             enhancement_distribution.insert(key, enhancement.unwrap().to_string());
         }
     }
@@ -177,17 +158,10 @@
     for ante in 1..=8 {
         for card_index in 0..52 {
             let enhancement_seed =
-<<<<<<< HEAD
-                rng2.get_card_rng("enhancement", ante, Some(&format!("card_{card_index}")));
-            let enhancement = rng2.pseudorandom_element(&enhancements, enhancement_seed);
-
-            let key = format!("ante_{ante}_card_{card_index}");
-=======
                 rng2.get_card_rng("enhancement", ante, Some(&format!("card_{}", card_index)));
             let enhancement = rng2.pseudorandom_element(&enhancements, enhancement_seed);
 
             let key = format!("ante_{}_card_{}", ante, card_index);
->>>>>>> 0db96ff8
             enhancement_distribution2.insert(key, enhancement.unwrap().to_string());
         }
     }
@@ -262,11 +236,7 @@
 
     // Generate some initial events
     for i in 0..10 {
-<<<<<<< HEAD
-        let seed = rng.pseudoseed(&format!("event_{i}"));
-=======
         let seed = rng.pseudoseed(&format!("event_{}", i));
->>>>>>> 0db96ff8
         let value = rng.pseudorandom(SeedType::Numeric(seed), Some(1), Some(100));
         game_events.push((i, value));
     }
@@ -276,11 +246,7 @@
 
     // Continue the game
     for i in 10..20 {
-<<<<<<< HEAD
-        let seed = rng.pseudoseed(&format!("event_{i}"));
-=======
         let seed = rng.pseudoseed(&format!("event_{}", i));
->>>>>>> 0db96ff8
         let value = rng.pseudorandom(SeedType::Numeric(seed), Some(1), Some(100));
         game_events.push((i, value));
     }
@@ -291,11 +257,7 @@
 
     // Continue from where we saved
     for i in 10..20 {
-<<<<<<< HEAD
-        let seed = loaded_rng.pseudoseed(&format!("event_{i}"));
-=======
         let seed = loaded_rng.pseudoseed(&format!("event_{}", i));
->>>>>>> 0db96ff8
         let value = loaded_rng.pseudorandom(SeedType::Numeric(seed), Some(1), Some(100));
         loaded_events.push((i, value));
     }
@@ -319,11 +281,7 @@
 
     // Simulate 10,000 operations
     for i in 0..10000 {
-<<<<<<< HEAD
-        let seed = rng.pseudoseed(&format!("perf_{i}"));
-=======
         let seed = rng.pseudoseed(&format!("perf_{}", i));
->>>>>>> 0db96ff8
         let _value = rng.pseudorandom(SeedType::Numeric(seed), Some(1), Some(1000));
     }
 
@@ -356,11 +314,7 @@
 
     for joker_id in 0..100 {
         for trigger in 0..10 {
-<<<<<<< HEAD
-            let seed = rng.get_joker_rng(&format!("joker_{joker_id}"), trigger);
-=======
             let seed = rng.get_joker_rng(&format!("joker_{}", joker_id), trigger);
->>>>>>> 0db96ff8
             if !seed_set.insert(seed) {
                 collisions += 1;
             }

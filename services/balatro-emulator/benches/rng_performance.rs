--- conflicted
+++ resolved
@@ -9,11 +9,7 @@
     c.bench_function("pseudoseed_generation", |b| {
         let mut counter = 0;
         b.iter(|| {
-<<<<<<< HEAD
-            let key = format!("key_{counter}");
-=======
             let key = format!("key_{}", counter);
->>>>>>> 0db96ff8
             let seed = rng.pseudoseed(black_box(&key));
             counter += 1;
             black_box(seed)
@@ -41,11 +37,7 @@
     c.bench_function("pseudorandom_string", |b| {
         let mut counter = 0;
         b.iter(|| {
-<<<<<<< HEAD
-            let seed = SeedType::String(format!("seed_{counter}"));
-=======
             let seed = SeedType::String(format!("seed_{}", counter));
->>>>>>> 0db96ff8
             let value = rng.pseudorandom(black_box(seed), Some(1), Some(100));
             counter += 1;
             black_box(value)
@@ -165,11 +157,7 @@
 
     // Populate the state with some data
     for i in 0..100 {
-<<<<<<< HEAD
-        rng.pseudoseed(&format!("key_{i}"));
-=======
         rng.pseudoseed(&format!("key_{}", i));
->>>>>>> 0db96ff8
     }
 
     c.bench_function("state_serialization", |b| {
@@ -186,11 +174,7 @@
 
     // Populate the state with some data
     for i in 0..100 {
-<<<<<<< HEAD
-        rng.pseudoseed(&format!("key_{i}"));
-=======
         rng.pseudoseed(&format!("key_{}", i));
->>>>>>> 0db96ff8
     }
 
     let state = rng.state();

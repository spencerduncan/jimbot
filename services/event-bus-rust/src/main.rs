--- conflicted
+++ resolved
@@ -49,11 +49,7 @@
     let tracer_provider = match tracing_config::init_tracing() {
         Ok(provider) => Some(provider),
         Err(e) => {
-<<<<<<< HEAD
-            eprintln!("Failed to initialize OpenTelemetry tracing: {}", e);
-=======
             eprintln!("Failed to initialize OpenTelemetry tracing: {e}");
->>>>>>> 09e84f45
             // Fall back to basic tracing based on config
             let subscriber = tracing_subscriber::registry().with(filter);
 

--- conflicted
+++ resolved
@@ -42,7 +42,6 @@
     metrics::init_metrics();
 
     // Initialize tracing based on configuration
-<<<<<<< HEAD
     let filter = EnvFilter::try_from_default_env()
         .unwrap_or_else(|_| EnvFilter::new(&config.logging.level));
     
@@ -65,48 +64,18 @@
                 _ => {
                     subscriber.with(tracing_subscriber::fmt::layer()).init();
                 }
-=======
-    let filter =
-        EnvFilter::try_from_default_env().unwrap_or_else(|_| EnvFilter::new(&config.logging.level));
-
-    // Try to initialize OpenTelemetry tracing if available
-    if let Err(e) = tracing_config::init_tracing() {
-        eprintln!("Failed to initialize OpenTelemetry tracing: {e}");
-        // Fall back to basic tracing based on config
-        let subscriber = tracing_subscriber::registry().with(filter);
-
-        // Configure logging format based on config
-        match config.logging.format.as_str() {
-            "json" => {
-                subscriber
-                    .with(tracing_subscriber::fmt::layer().json())
-                    .init();
-            }
-            "pretty" => {
-                subscriber
-                    .with(tracing_subscriber::fmt::layer().pretty())
-                    .init();
-            }
-            _ => {
-                subscriber.with(tracing_subscriber::fmt::layer()).init();
->>>>>>> 9ce679d6
             }
             None
         }
-<<<<<<< HEAD
     };
     
-=======
-    }
-
->>>>>>> 9ce679d6
     info!(
         "Starting Rust Event Bus in {} environment with enhanced observability",
         config.environment
     );
 
-    // Initialize event router
-    let router = Arc::new(EventRouter::new());
+    // Initialize event router with configuration
+    let router = Arc::new(EventRouter::new_with_config(config.clone()));
     let app_state = AppState {
         router: router.clone(),
         config: config.clone(),

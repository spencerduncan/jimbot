--- conflicted
+++ resolved
@@ -40,54 +40,34 @@
     
     // Initialize metrics subsystem
     metrics::init_metrics();
-<<<<<<< HEAD
-
+    
+    // Initialize tracing based on configuration
+    let filter = EnvFilter::try_from_default_env()
+        .unwrap_or_else(|_| EnvFilter::new(&config.logging.level));
+    
     // Initialize OpenTelemetry tracing (this also sets up the tracing subscriber)
     let tracer_provider = match tracing_config::init_tracing() {
         Ok(provider) => Some(provider),
         Err(e) => {
-            eprintln!("Failed to initialize OpenTelemetry tracing: {e}");
-            // Fall back to basic tracing
-            tracing_subscriber::registry()
-                .with(
-                    tracing_subscriber::EnvFilter::try_from_default_env()
-                        .unwrap_or_else(|_| "event_bus_rust=debug,tower_http=debug".into()),
-                )
-                .with(tracing_subscriber::fmt::layer().json())
-                .init();
+            eprintln!("Failed to initialize OpenTelemetry tracing: {}", e);
+            // Fall back to basic tracing based on config
+            let subscriber = tracing_subscriber::registry().with(filter);
+            
+            // Configure logging format based on config
+            match config.logging.format.as_str() {
+                "json" => {
+                    subscriber.with(tracing_subscriber::fmt::layer().json()).init();
+                }
+                "pretty" => {
+                    subscriber.with(tracing_subscriber::fmt::layer().pretty()).init();
+                }
+                _ => {
+                    subscriber.with(tracing_subscriber::fmt::layer()).init();
+                }
+            }
             None
         }
     };
-
-    info!("Starting Rust Event Bus with enhanced observability");
-
-    // Initialize event router
-    let router = Arc::new(EventRouter::new());
-=======
-    
-    // Initialize tracing based on configuration
-    let filter = EnvFilter::try_from_default_env()
-        .unwrap_or_else(|_| EnvFilter::new(&config.logging.level));
-    
-    // Try to initialize OpenTelemetry tracing if available
-    if let Err(e) = tracing_config::init_tracing() {
-        eprintln!("Failed to initialize OpenTelemetry tracing: {}", e);
-        // Fall back to basic tracing based on config
-        let subscriber = tracing_subscriber::registry().with(filter);
-        
-        // Configure logging format based on config
-        match config.logging.format.as_str() {
-            "json" => {
-                subscriber.with(tracing_subscriber::fmt::layer().json()).init();
-            }
-            "pretty" => {
-                subscriber.with(tracing_subscriber::fmt::layer().pretty()).init();
-            }
-            _ => {
-                subscriber.with(tracing_subscriber::fmt::layer()).init();
-            }
-        }
-    }
     
     info!(
         "Starting Rust Event Bus in {} environment with enhanced observability",
@@ -96,7 +76,6 @@
 
     // Initialize event router with configuration
     let router = Arc::new(EventRouter::new_with_config(config.clone()));
->>>>>>> 637e4b2e
     let app_state = AppState {
         router: router.clone(),
         config: config.clone(),

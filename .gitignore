balatro.love

# Docker
.env
docker-compose.override.yml

# Python
__pycache__/
*.py[cod]
*$py.class
*.so
.Python
venv/
env/
ENV/
.venv/
virtualenv/
*.egg-info/
dist/
build/
*.egg
.mypy_cache/
.ruff_cache/
.hypothesis/
*.pdb
.ipynb_checkpoints/

# IDE
.vscode/
.idea/
*.swp
*.swo

# Logs
*.log
logs/

# Test coverage
htmlcov/
.coverage
.pytest_cache/

# OS
.DS_Store
Thumbs.db

# Process files
*.pid
test_env/

<<<<<<< HEAD
# Node
node_modules/
npm-debug.log*
yarn-debug.log*
yarn-error.log*
=======
# Database files
*.db
*.sqlite
*.sqlite3

# Backup/temporary files
*.bak
*.tmp
*.temp
*~

# Node Modules
node_modules/
package-lock.json

# Mod backups
mod_backups/
>>>>>>> f6bf4ec5
<|MERGE_RESOLUTION|>--- conflicted
+++ resolved
@@ -48,13 +48,13 @@
 *.pid
 test_env/
 
-<<<<<<< HEAD
 # Node
 node_modules/
 npm-debug.log*
 yarn-debug.log*
 yarn-error.log*
-=======
+package-lock.json
+
 # Database files
 *.db
 *.sqlite
@@ -66,10 +66,5 @@
 *.temp
 *~
 
-# Node Modules
-node_modules/
-package-lock.json
-
 # Mod backups
-mod_backups/
->>>>>>> f6bf4ec5
+mod_backups/